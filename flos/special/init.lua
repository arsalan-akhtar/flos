--[[ 
Create a table with the default parameters of 
the special functions that are going to be inherited.
--]]

-- Create returning table
local ret = {}

ret.ForceHessian = require "flos.special.forcehessian"
ret.NEB = require "flos.special.neb"
ret.DNEB = require "flos.special.dneb"
<<<<<<< HEAD
ret.VCNEB = require "flos.special.vcneb"
ret.VCDNEB = require "flos.special.vcdneb"
ret.TNEB = require "flos.special.tneb"
=======

>>>>>>> 83459716
return ret<|MERGE_RESOLUTION|>--- conflicted
+++ resolved
@@ -9,11 +9,8 @@
 ret.ForceHessian = require "flos.special.forcehessian"
 ret.NEB = require "flos.special.neb"
 ret.DNEB = require "flos.special.dneb"
-<<<<<<< HEAD
 ret.VCNEB = require "flos.special.vcneb"
 ret.VCDNEB = require "flos.special.vcdneb"
 ret.TNEB = require "flos.special.tneb"
-=======
 
->>>>>>> 83459716
 return ret